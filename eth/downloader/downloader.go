package downloader

import (
	"math"
	"math/big"
	"sync"
	"sync/atomic"
	"time"

	"github.com/ethereum/go-ethereum/common"
	"github.com/ethereum/go-ethereum/core"
	"github.com/ethereum/go-ethereum/core/types"
	"github.com/ethereum/go-ethereum/logger"
	"github.com/ethereum/go-ethereum/logger/glog"
	"gopkg.in/fatih/set.v0"
)

const (
	maxBlockFetch       = 256 // Amount of max blocks to be fetched per chunk
	minDesiredPeerCount = 3   // Amount of peers desired to start syncing
)

type hashCheckFn func(common.Hash) bool
type chainInsertFn func(types.Blocks) error
type hashIterFn func() (common.Hash, error)
type currentTdFn func() *big.Int

type Downloader struct {
	mu    sync.RWMutex
	queue *queue
	peers peers

	// Callbacks
	hasBlock    hashCheckFn
	insertChain chainInsertFn
	currentTd   currentTdFn

	// Status
	fetchingHashes    int32
	downloadingBlocks int32
	processingBlocks  int32

	// Channels
	newPeerCh chan *peer
	syncCh    chan syncPack
	HashCh    chan []common.Hash
	blockCh   chan blockPack
	quit      chan struct{}
}

type blockPack struct {
	peerId string
	blocks []*types.Block
}

type syncPack struct {
	peer          *peer
	hash          common.Hash
	ignoreInitial bool
}

func New(hasBlock hashCheckFn, insertChain chainInsertFn, currentTd currentTdFn) *Downloader {
	downloader := &Downloader{
		queue:       newqueue(),
		peers:       make(peers),
		hasBlock:    hasBlock,
		insertChain: insertChain,
		currentTd:   currentTd,
		newPeerCh:   make(chan *peer, 1),
		syncCh:      make(chan syncPack, 1),
		HashCh:      make(chan []common.Hash, 1),
		blockCh:     make(chan blockPack, 1),
		quit:        make(chan struct{}),
	}
	go downloader.peerHandler()
	go downloader.update()

	return downloader
}

func (d *Downloader) RegisterPeer(id string, td *big.Int, hash common.Hash, getHashes hashFetcherFn, getBlocks blockFetcherFn) error {
	d.mu.Lock()
	defer d.mu.Unlock()

	glog.V(logger.Detail).Infoln("Register peer", id)

	// Create a new peer and add it to the list of known peers
	peer := newPeer(id, td, hash, getHashes, getBlocks)
	// add peer to our peer set
	d.peers[id] = peer
	// broadcast new peer
	d.newPeerCh <- peer

	return nil
}

func (d *Downloader) UnregisterPeer(id string) {
	d.mu.Lock()
	defer d.mu.Unlock()

	glog.V(logger.Detail).Infoln("Unregister peer", id)

	delete(d.peers, id)
}

func (d *Downloader) peerHandler() {
	// itimer is used to determine when to start ignoring `minDesiredPeerCount`
	//itimer := time.NewTicker(5 * time.Second)
	itimer := time.NewTimer(5 * time.Second)
out:
	for {
		select {
		case <-d.newPeerCh:
			itimer.Stop()
			// Meet the `minDesiredPeerCount` before we select our best peer
			if len(d.peers) < minDesiredPeerCount {
				break
			}
			d.selectPeer(d.peers.bestPeer())
		case <-itimer.C:
			// The timer will make sure that the downloader keeps an active state
			// in which it attempts to always check the network for highest td peers
			d.selectPeer(d.peers.bestPeer())
		case <-d.quit:
			break out
		}
	}
}

func (d *Downloader) selectPeer(p *peer) {
	// Make sure it's doing neither. Once done we can restart the
	// downloading process if the TD is higher. For now just get on
	// with whatever is going on. This prevents unecessary switching.
	if !(d.isFetchingHashes() || d.isDownloadingBlocks() || d.isProcessing()) {
		// selected peer must be better than our own
		// XXX we also check the peer's recent hash to make sure we
		// don't have it. Some peers report (i think) incorrect TD.
		if p.td.Cmp(d.currentTd()) <= 0 || d.hasBlock(p.recentHash) {
			return
		}

		glog.V(logger.Detail).Infoln("New peer with highest TD =", p.td)
		d.syncCh <- syncPack{p, p.recentHash, false}
	}
}

func (d *Downloader) update() {
out:
	for {
		select {
		case sync := <-d.syncCh:
			selectedPeer := sync.peer
			glog.V(logger.Detail).Infoln("Synchronising with the network using:", selectedPeer.id)
			// Start the fetcher. This will block the update entirely
			// interupts need to be send to the appropriate channels
			// respectively.
			if err := d.startFetchingHashes(selectedPeer, sync.hash, sync.ignoreInitial); err != nil {
				// handle error
				glog.V(logger.Debug).Infoln("Error fetching hashes:", err)
				// XXX Reset
				break
			}

			// Start fetching blocks in paralel. The strategy is simple
			// take any available peers, seserve a chunk for each peer available,
			// let the peer deliver the chunkn and periodically check if a peer
			// has timedout. When done downloading, process blocks.
			if err := d.startFetchingBlocks(selectedPeer); err != nil {
				glog.V(logger.Debug).Infoln("Error downloading blocks:", err)
				// XXX reset
				break
			}

			glog.V(logger.Detail).Infoln("Sync completed")

			d.process()
		case <-d.quit:
			break out
		}
	}
}

// XXX Make synchronous
func (d *Downloader) startFetchingHashes(p *peer, hash common.Hash, ignoreInitial bool) error {
	glog.V(logger.Debug).Infof("Downloading hashes (%x) from %s", hash.Bytes()[:4], p.id)

	start := time.Now()

	// We ignore the initial hash in some cases (e.g. we received a block without it's parent)
	// In such circumstances we don't need to download the block so don't add it to the queue.
	if !ignoreInitial {
		// Add the hash to the queue first
		d.queue.hashPool.Add(hash)
	}

	// Get the first batch of hashes
	p.getHashes(hash)
	atomic.StoreInt32(&d.fetchingHashes, 1)

out:
	for {
		select {
		case hashes := <-d.HashCh:
			var done bool // determines whether we're done fetching hashes (i.e. common hash found)
			hashSet := set.New()
			for _, hash := range hashes {
				if d.hasBlock(hash) {
					glog.V(logger.Debug).Infof("Found common hash %x\n", hash[:4])

					done = true
					break
				}

				hashSet.Add(hash)
			}
			d.queue.put(hashSet)

			// Add hashes to the chunk set
			// Check if we're done fetching
			if !done && len(hashes) > 0 {
				//fmt.Println("re-fetch. current =", d.queue.hashPool.Size())
				// Get the next set of hashes
				p.getHashes(hashes[len(hashes)-1])
				atomic.StoreInt32(&d.fetchingHashes, 1)
			} else {
				atomic.StoreInt32(&d.fetchingHashes, 0)
				break out
			}
		}
	}
	glog.V(logger.Detail).Infof("Downloaded hashes (%d). Took %v\n", d.queue.hashPool.Size(), time.Since(start))

	return nil
}

func (d *Downloader) startFetchingBlocks(p *peer) error {
	glog.V(logger.Detail).Infoln("Downloading", d.queue.hashPool.Size(), "blocks")
	atomic.StoreInt32(&d.downloadingBlocks, 1)

	start := time.Now()

	// default ticker for re-fetching blocks everynow and then
	ticker := time.NewTicker(20 * time.Millisecond)
out:
	for {
		select {
		case blockPack := <-d.blockCh:
			d.peers[blockPack.peerId].promote()
			d.queue.deliver(blockPack.peerId, blockPack.blocks)
			d.peers.setState(blockPack.peerId, idleState)
		case <-ticker.C:
			// If there are unrequested hashes left start fetching
			// from the available peers.
			if d.queue.hashPool.Size() > 0 {
				availablePeers := d.peers.get(idleState)
				if len(availablePeers) == 0 {
					glog.V(logger.Detail).Infoln("No peers available out of", len(d.peers))
				}

				for _, peer := range availablePeers {
					// Get a possible chunk. If nil is returned no chunk
					// could be returned due to no hashes available.
					chunk := d.queue.get(peer, maxBlockFetch)
					if chunk == nil {
						continue
					}

					//fmt.Println("fetching for", peer.id)
					// XXX make fetch blocking.
					// Fetch the chunk and check for error. If the peer was somehow
					// already fetching a chunk due to a bug, it will be returned to
					// the queue
					if err := peer.fetch(chunk); err != nil {
						// log for tracing
						glog.V(logger.Debug).Infof("peer %s received double work (state = %v)\n", peer.id, peer.state)
						d.queue.put(chunk.hashes)
					}
				}
				atomic.StoreInt32(&d.downloadingBlocks, 1)
			} else if len(d.queue.fetching) == 0 {
				// When there are no more queue and no more `fetching`. We can
				// safely assume we're done. Another part of the process will  check
				// for parent errors and will re-request anything that's missing
				atomic.StoreInt32(&d.downloadingBlocks, 0)
				// Break out so that we can process with processing blocks
				break out
			} else {
				// Check for bad peers. Bad peers may indicate a peer not responding
				// to a `getBlocks` message. A timeout of 5 seconds is set. Peers
				// that badly or poorly behave are removed from the peer set (not banned).
				// Bad peers are excluded from the available peer set and therefor won't be
				// reused. XXX We could re-introduce peers after X time.
				d.queue.mu.Lock()
				var badPeers []string
				for pid, chunk := range d.queue.fetching {
					if time.Since(chunk.itime) > 5*time.Second {
						badPeers = append(badPeers, pid)
						// remove peer as good peer from peer list
						d.UnregisterPeer(pid)
					}
				}
				d.queue.mu.Unlock()

				for _, pid := range badPeers {
					// A nil chunk is delivered so that the chunk's hashes are given
					// back to the queue objects. When hashes are put back in the queue
					// other (decent) peers can pick them up.
					// XXX We could make use of a reputation system here ranking peers
					// in their performance
					// 1) Time for them to respond;
					// 2) Measure their speed;
					// 3) Amount and availability.
					d.queue.deliver(pid, nil)
					if peer := d.peers[pid]; peer != nil {
						peer.demote()
					}
				}

			}
			//fmt.Println(d.queue.hashPool.Size(), len(d.queue.fetching))
		}
	}

	glog.V(logger.Detail).Infoln("Download blocks: done. Took", time.Since(start))

	return nil
}

// Add an (unrequested) block to the downloader. This is usually done through the
// NewBlockMsg by the protocol handler.
func (d *Downloader) AddBlock(id string, block *types.Block, td *big.Int) {
	hash := block.Hash()

	if d.hasBlock(hash) {
		return
	}

	peer := d.peers.getPeer(id)
	// if the peer is in our healthy list of peers; update the td
	// and add the block. Otherwise just ignore it
	if peer == nil {
		glog.V(logger.Detail).Infof("Ignored block from bad peer %s\n", id)
		return
	}

	peer.mu.Lock()
	peer.td = td
	peer.recentHash = block.Hash()
	peer.mu.Unlock()
<<<<<<< HEAD
=======
	peer.promote()
>>>>>>> 2c2ddcbf

	glog.V(logger.Detail).Infoln("Inserting new block from:", id)
	d.queue.addBlock(id, block, td)

	// if neither go ahead to process
	if !(d.isFetchingHashes() || d.isDownloadingBlocks()) {
		// Check if the parent of the received block is known.
		// If the block is not know, request it otherwise, request.
		phash := block.ParentHash()
		if !d.hasBlock(phash) {
			glog.V(logger.Detail).Infof("Missing parent %x, requires fetching\n", phash.Bytes()[:4])
			d.syncCh <- syncPack{peer, peer.recentHash, true}
		} else {
			d.process()
		}
	}
}

// Deliver a chunk to the downloader. This is usually done through the BlocksMsg by
// the protocol handler.
func (d *Downloader) DeliverChunk(id string, blocks []*types.Block) {
	d.blockCh <- blockPack{id, blocks}
}

func (d *Downloader) process() error {
	atomic.StoreInt32(&d.processingBlocks, 1)
	defer atomic.StoreInt32(&d.processingBlocks, 0)

	// XXX this will move when optimised
	// Sort the blocks by number. This bit needs much improvement. Right now
	// it assumes full honesty form peers (i.e. it's not checked when the blocks
	// link). We should at least check whihc queue match. This code could move
	// to a seperate goroutine where it periodically checks for linked pieces.
	types.BlockBy(types.Number).Sort(d.queue.blocks)
	blocks := d.queue.blocks

	glog.V(logger.Debug).Infoln("Inserting chain with", len(blocks), "blocks")

	var err error
	// Loop untill we're out of blocks
	for len(blocks) != 0 {
		max := int(math.Min(float64(len(blocks)), 256))
		// TODO check for parent error. When there's a parent error we should stop
		// processing and start requesting the `block.hash` so that it's parent and
		// grandparents can be requested and queued.
		err = d.insertChain(blocks[:max])
		if err != nil && core.IsParentErr(err) {
			glog.V(logger.Debug).Infoln("Aborting process due to missing parent. Fetching hashes")

			// TODO change this. This shite
			for i, block := range blocks[:max] {
				if !d.hasBlock(block.ParentHash()) {
					d.syncCh <- syncPack{d.peers.bestPeer(), block.Hash(), true}
					// remove processed blocks
					blocks = blocks[i:]

					break
				}
			}
			break
		}
		blocks = blocks[max:]
	}

	// This will allow the GC to remove the in memory blocks
	if len(blocks) == 0 {
		d.queue.blocks = nil
	} else {
		d.queue.blocks = blocks
	}
	return err
}

func (d *Downloader) isFetchingHashes() bool {
	return atomic.LoadInt32(&d.fetchingHashes) == 1
}

func (d *Downloader) isDownloadingBlocks() bool {
	return atomic.LoadInt32(&d.downloadingBlocks) == 1
}

func (d *Downloader) isProcessing() bool {
	return atomic.LoadInt32(&d.processingBlocks) == 1
}<|MERGE_RESOLUTION|>--- conflicted
+++ resolved
@@ -1,6 +1,7 @@
 package downloader
 
 import (
+	"errors"
 	"math"
 	"math/big"
 	"sync"
@@ -18,6 +19,12 @@
 const (
 	maxBlockFetch       = 256 // Amount of max blocks to be fetched per chunk
 	minDesiredPeerCount = 3   // Amount of peers desired to start syncing
+)
+
+var (
+	errLowTd       = errors.New("peer's TD is too low")
+	errBusy        = errors.New("busy")
+	errUnknownPeer = errors.New("peer's unknown or unhealthy")
 )
 
 type hashCheckFn func(common.Hash) bool
@@ -82,18 +89,19 @@
 	d.mu.Lock()
 	defer d.mu.Unlock()
 
-	glog.V(logger.Detail).Infoln("Register peer", id)
+	glog.V(logger.Detail).Infoln("Register peer", id, "TD =", td)
 
 	// Create a new peer and add it to the list of known peers
 	peer := newPeer(id, td, hash, getHashes, getBlocks)
 	// add peer to our peer set
 	d.peers[id] = peer
 	// broadcast new peer
-	d.newPeerCh <- peer
+	//d.newPeerCh <- peer
 
 	return nil
 }
 
+// UnregisterPeer unregister's a peer. This will prevent any action from the specified peer.
 func (d *Downloader) UnregisterPeer(id string) {
 	d.mu.Lock()
 	defer d.mu.Unlock()
@@ -101,6 +109,73 @@
 	glog.V(logger.Detail).Infoln("Unregister peer", id)
 
 	delete(d.peers, id)
+}
+
+// SynchroniseWithPeer will select the peer and use it for synchronising. If an empty string is given
+// it will use the best peer possible and synchronise if it's TD is higher than our own. If any of the
+// checks fail an error will be returned. This method is synchronous
+func (d *Downloader) SynchroniseWithPeer(id string) (types.Blocks, error) {
+	// Check if we're busy
+	if d.isFetchingHashes() || d.isDownloadingBlocks() || d.isProcessing() {
+		return nil, errBusy
+	}
+
+	// Attempt to select a peer. This can either be nothing, which returns, best peer
+	// or selected peer. If no peer could be found an error will be returned
+	var p *peer
+	if len(id) == 0 {
+		p = d.peers[id]
+		if p == nil {
+			return nil, errUnknownPeer
+		}
+	} else {
+		p = d.peers.bestPeer()
+	}
+
+	// Make sure our td is lower than the peer's td
+	if p.td.Cmp(d.currentTd()) <= 0 || d.hasBlock(p.recentHash) {
+		return nil, errLowTd
+	}
+
+	// Get the hash from the peer and initiate the downloading progress.
+	err := d.getFromPeer(p, p.recentHash, false)
+	if err != nil {
+		return nil, err
+	}
+
+	return d.queue.blocks, nil
+}
+
+// Synchronise will synchronise using the best peer.
+func (d *Downloader) Synchronise() (types.Blocks, error) {
+	return d.SynchroniseWithPeer("")
+}
+
+func (d *Downloader) getFromPeer(p *peer, hash common.Hash, ignoreInitial bool) error {
+	glog.V(logger.Detail).Infoln("Synchronising with the network using:", p.id)
+	// Start the fetcher. This will block the update entirely
+	// interupts need to be send to the appropriate channels
+	// respectively.
+	if err := d.startFetchingHashes(p, hash, ignoreInitial); err != nil {
+		// handle error
+		glog.V(logger.Debug).Infoln("Error fetching hashes:", err)
+		// XXX Reset
+		return err
+	}
+
+	// Start fetching blocks in paralel. The strategy is simple
+	// take any available peers, seserve a chunk for each peer available,
+	// let the peer deliver the chunkn and periodically check if a peer
+	// has timedout. When done downloading, process blocks.
+	if err := d.startFetchingBlocks(p); err != nil {
+		glog.V(logger.Debug).Infoln("Error downloading blocks:", err)
+		// XXX reset
+		return err
+	}
+
+	glog.V(logger.Detail).Infoln("Sync completed")
+
+	return nil
 }
 
 func (d *Downloader) peerHandler() {
@@ -116,11 +191,18 @@
 			if len(d.peers) < minDesiredPeerCount {
 				break
 			}
+
 			d.selectPeer(d.peers.bestPeer())
 		case <-itimer.C:
 			// The timer will make sure that the downloader keeps an active state
 			// in which it attempts to always check the network for highest td peers
-			d.selectPeer(d.peers.bestPeer())
+			// Either select the peer or restart the timer if no peers could
+			// be selected.
+			if peer := d.peers.bestPeer(); peer != nil {
+				d.selectPeer(d.peers.bestPeer())
+			} else {
+				itimer.Reset(5 * time.Second)
+			}
 		case <-d.quit:
 			break out
 		}
@@ -142,6 +224,7 @@
 		glog.V(logger.Detail).Infoln("New peer with highest TD =", p.td)
 		d.syncCh <- syncPack{p, p.recentHash, false}
 	}
+
 }
 
 func (d *Downloader) update() {
@@ -245,9 +328,13 @@
 	for {
 		select {
 		case blockPack := <-d.blockCh:
-			d.peers[blockPack.peerId].promote()
-			d.queue.deliver(blockPack.peerId, blockPack.blocks)
-			d.peers.setState(blockPack.peerId, idleState)
+			// If the peer was previously banned and failed to deliver it's pack
+			// in a reasonable time frame, ignore it's message.
+			if d.peers[blockPack.peerId] != nil {
+				d.peers[blockPack.peerId].promote()
+				d.queue.deliver(blockPack.peerId, blockPack.blocks)
+				d.peers.setState(blockPack.peerId, idleState)
+			}
 		case <-ticker.C:
 			// If there are unrequested hashes left start fetching
 			// from the available peers.
@@ -347,10 +434,7 @@
 	peer.td = td
 	peer.recentHash = block.Hash()
 	peer.mu.Unlock()
-<<<<<<< HEAD
-=======
 	peer.promote()
->>>>>>> 2c2ddcbf
 
 	glog.V(logger.Detail).Infoln("Inserting new block from:", id)
 	d.queue.addBlock(id, block, td)
